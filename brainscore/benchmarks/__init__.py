--- conflicted
+++ resolved
@@ -260,12 +260,10 @@
     pool['kornblith.Hermann2020cueconflict-shape_bias'] = LazyLoad(Hermann2020cueconflictShapeBias)
     pool['kornblith.Hermann2020cueconflict-shape_match'] = LazyLoad(Hermann2020cueconflictShapeMatch)
 
-<<<<<<< HEAD
     # Zhu2019
     from .zhu2019 import Zhu2019Accuracy
     pool['Zhu2019-accuracy'] = LazyLoad(Zhu2019Accuracy)
 
-=======
     # Islam2021
     from .islam2021 import Islam2021Dimensionality_V1_Shape, Islam2021Dimensionality_V1_Texture, \
         Islam2021Dimensionality_V2_Shape, Islam2021Dimensionality_V2_Texture, \
@@ -280,7 +278,6 @@
     pool['Islam2021-shape_it_dimensionality'] = LazyLoad(Islam2021Dimensionality_IT_Shape)
     pool['Islam2021-texture_it_dimensionality'] = LazyLoad(Islam2021Dimensionality_IT_Texture)
     
->>>>>>> 87a72f71
     return pool
 
 
