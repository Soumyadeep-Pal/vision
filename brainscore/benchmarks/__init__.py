--- conflicted
+++ resolved
@@ -259,27 +259,10 @@
     from .hermann2020 import Hermann2020cueconflictShapeBias, Hermann2020cueconflictShapeMatch
     pool['kornblith.Hermann2020cueconflict-shape_bias'] = LazyLoad(Hermann2020cueconflictShapeBias)
     pool['kornblith.Hermann2020cueconflict-shape_match'] = LazyLoad(Hermann2020cueconflictShapeMatch)
-<<<<<<< HEAD
 
     # Zhu2019
     from .zhu2019 import Zhu2019Accuracy
     pool['Zhu2019-accuracy'] = LazyLoad(Zhu2019Accuracy)
-
-    # Islam2021
-    from .islam2021 import Islam2021Dimensionality_V1_Shape, Islam2021Dimensionality_V1_Texture, \
-        Islam2021Dimensionality_V2_Shape, Islam2021Dimensionality_V2_Texture, \
-        Islam2021Dimensionality_V4_Shape, Islam2021Dimensionality_V4_Texture, \
-        Islam2021Dimensionality_IT_Shape, Islam2021Dimensionality_IT_Texture
-    pool['Islam2021-shape_v1_dimensionality'] = LazyLoad(Islam2021Dimensionality_V1_Shape)
-    pool['Islam2021-texture_v1_dimensionality'] = LazyLoad(Islam2021Dimensionality_V1_Texture)
-    pool['Islam2021-shape_v2_dimensionality'] = LazyLoad(Islam2021Dimensionality_V2_Shape)
-    pool['Islam2021-texture_v2_dimensionality'] = LazyLoad(Islam2021Dimensionality_V2_Texture)
-    pool['Islam2021-shape_v4_dimensionality'] = LazyLoad(Islam2021Dimensionality_V4_Shape)
-    pool['Islam2021-texture_v4_dimensionality'] = LazyLoad(Islam2021Dimensionality_V4_Texture)
-    pool['Islam2021-shape_it_dimensionality'] = LazyLoad(Islam2021Dimensionality_IT_Shape)
-    pool['Islam2021-texture_it_dimensionality'] = LazyLoad(Islam2021Dimensionality_IT_Texture)
-=======
->>>>>>> bd5e781d
     
     return pool
 
