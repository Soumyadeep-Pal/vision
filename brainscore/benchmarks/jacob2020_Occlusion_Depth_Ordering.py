import brainscore
from brainscore.benchmarks import BenchmarkBase
from brainscore.benchmarks.screen import place_on_screen
from brainscore.metrics.data_cloud_comparision import DataCloudComparison
from brainscore.model_interface import BrainModel
from scipy.spatial import distance
from brainscore.metrics import Score
import numpy as np

from brainscore.utils import LazyLoad
from brainscore.metrics.data_cloud_comparision import DataCloudComparison, get_means_stds, data_to_indexes

BIBTEX = """@article{jacob2021qualitative,
              title={Qualitative similarities and differences in visual object representations between brains and deep networks},
              author={Jacob, Georgin and Pramod, RT and Katti, Harish and Arun, SP},
              journal={Nature communications},
              volume={12},
              number={1},
              pages={1872},
              year={2021},
              publisher={Nature Publishing Group UK London}
            }"""


class _Jacob2020OcclusionDepthOrdering(BenchmarkBase):
    """
    INFORMATION:

    Fundamentally, humans and models are performing different tasks in this benchmark. Models are passively viewing
    a stimuli (and having those activations retrieved from IT), whereas humans performed a visual search task
    in the papers listed below. The reasons for doing so are to replicate benchmark work done in Jacob et al 2020.

    Following Jacobs et al. 2020, we retrieve internal neural activity from the model (layer IT)
    rather than having the model perform the same visual search task that humans were performing
    in the behavioral experiment from which we take the behavioral data to compare against (below):

     1) Occlusion Benchmark:
        - Enns and Rensink 1998
        - https://www.sciencedirect.com/science/article/pii/S0042698998000510#FIG2 -> Figure 1, Conditions 1A, 1B, 1C
     2) Depth Ordering Benchmark:
        - Enns and Rensink 1998
        - https://www.sciencedirect.com/science/article/pii/S0042698998000510#FIG2 -> Figure 2, Conditions 2A, 2B, 2C

    Benchmark Choices:

    1) The Recording Target (IT) is an unfounded choice, but IT is generally considered a high-level representation
        that is only a linear step away from behavior (cf. Majaj*, Hong*, et al. 2015)
    2)  Time bins 70-170ms: unfounded choice. 70-170ms is generally considered the standard feedforward
        pass in the visual ventral stream.
    3) Number of Trials: 30- Unfounded choice because the data we test against is behavioral. 30 Seemed reasonable.

    """
    def __init__(self, discriminator):
        self._assembly = LazyLoad(lambda: load_assembly('Jacob2020_occlusion_depth_ordering'))
        self.display_sizes = [2, 8, 14]

        # confirm VD
        self._visual_degrees = 8

        self.discriminator = discriminator
        self._metric = DataCloudComparison()
        self._number_of_trials = 30

        super(_Jacob2020OcclusionDepthOrdering, self).__init__(
            identifier='Jacob2020_occlusion_depth_ordering', version=1,
            ceiling_func=lambda: Score([1, np.nan], coords={'aggregation': ['center', 'error']},
                                       dims=['aggregation']),
            parent='Jacob2020',
            bibtex=BIBTEX)

    def __call__(self, candidate: BrainModel):
        candidate.start_recording(recording_target="IT", time_bins=[(70, 170)])
        stimuli = place_on_screen(self._assembly.stimulus_set, target_visual_degrees=candidate.visual_degrees(),
                                  source_visual_degrees=self._visual_degrees)
        it_recordings = candidate.look_at(stimuli, number_of_trials=self._number_of_trials)
        adjacent_img_activation = it_recordings.sel(stimulus_id=f"{self.discriminator}_adjacent")
        notched_img_activation = it_recordings.sel(stimulus_id=f"{self.discriminator}_notched")
        occluded_img_activation = it_recordings.sel(stimulus_id=f"{self.discriminator}_occluded")
        d1 = distance.euclidean(adjacent_img_activation, occluded_img_activation)
        d2 = distance.euclidean(adjacent_img_activation, notched_img_activation)
<<<<<<< HEAD

        # calculate model index, based on d1, d2
        model_index = (d2 - d1) / (d1 + d2)

        # process assembly to get correct indexes:
=======
        model_index = (d1 - d2) / (d1 + d2)
>>>>>>> 328e8823
        occluded_means, occluded_stds = get_means_stds(f"{self.discriminator}_occluded", self._assembly)
        notched_means, notched_stds = get_means_stds(f"{self.discriminator}_notched", self._assembly)
        human_indexes = data_to_indexes(self.display_sizes, occluded_means, occluded_stds,
                                        notched_means, notched_stds, use_alt_scoring=True)
        raw_score = self._metric(model_index, human_indexes)
        ceiling = self._metric.ceiling(human_indexes)
        score = raw_score / ceiling.sel(aggregation='center')

        # cap score at 1 if ceiled score > 1
        if score[(score['aggregation'] == 'center')] > 1:
            score.__setitem__({'aggregation': score['aggregation'] == 'center'}, 1)

        score.attrs['raw'] = raw_score
        score.attrs['ceiling'] = ceiling
        return score


def Jacob2020_Occlusion():
    return _Jacob2020OcclusionDepthOrdering(discriminator="occlusion")


def Jacob2020_Depth_Ordering():
    return _Jacob2020OcclusionDepthOrdering(discriminator="depth")


def load_assembly(dataset):
    assembly = brainscore.get_assembly(dataset)
    return assembly<|MERGE_RESOLUTION|>--- conflicted
+++ resolved
@@ -78,15 +78,7 @@
         occluded_img_activation = it_recordings.sel(stimulus_id=f"{self.discriminator}_occluded")
         d1 = distance.euclidean(adjacent_img_activation, occluded_img_activation)
         d2 = distance.euclidean(adjacent_img_activation, notched_img_activation)
-<<<<<<< HEAD
-
-        # calculate model index, based on d1, d2
-        model_index = (d2 - d1) / (d1 + d2)
-
-        # process assembly to get correct indexes:
-=======
         model_index = (d1 - d2) / (d1 + d2)
->>>>>>> 328e8823
         occluded_means, occluded_stds = get_means_stds(f"{self.discriminator}_occluded", self._assembly)
         notched_means, notched_stds = get_means_stds(f"{self.discriminator}_notched", self._assembly)
         human_indexes = data_to_indexes(self.display_sizes, occluded_means, occluded_stds,
