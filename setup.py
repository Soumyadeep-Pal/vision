--- conflicted
+++ resolved
@@ -1,65 +1,3 @@
-<<<<<<< HEAD
-#!/usr/bin/env python
-# -*- coding: utf-8 -*-
-
-from setuptools import setup, find_packages
-
-with open('README.rst') as readme_file:
-    readme = readme_file.read()
-
-with open('HISTORY.rst') as history_file:
-    history = history_file.read()
-
-requirements = [
-    "numpy",
-    "pandas",
-    "xarray",
-    "six",
-    "requests",
-    "boto3",
-    "netcdf4",
-    "peewee",
-    "networkx",
-]
-
-test_requirements = [
-    "pytest"
-    # TODO: put package test requirements here
-]
-
-setup(
-    name='mkgu',
-    version='0.1.0',
-    description="A framework for the quantitative comparison of mindlike systems.  ",
-    long_description=readme + '\n\n' + history,
-    author="Jon Prescott-Roy",
-    author_email='jjpr@mit.edu',
-    url='https://github.com/dicarlolab/mkgu',
-    packages=find_packages(),
-    package_dir={'mkgu':
-                 'mkgu'},
-    include_package_data=True,
-    install_requires=requirements,
-    license="MIT license",
-    zip_safe=False,
-    keywords='mkgu',
-    classifiers=[
-        'Development Status :: 2 - Pre-Alpha',
-        'Intended Audience :: Developers',
-        'License :: OSI Approved :: MIT License',
-        'Natural Language :: English',
-        "Programming Language :: Python :: 2",
-        'Programming Language :: Python :: 2.6',
-        'Programming Language :: Python :: 2.7',
-        'Programming Language :: Python :: 3',
-        'Programming Language :: Python :: 3.3',
-        'Programming Language :: Python :: 3.4',
-        'Programming Language :: Python :: 3.5',
-    ],
-    test_suite='tests',
-    tests_require=test_requirements
-)
-=======
 #!/usr/bin/env python
 # -*- coding: utf-8 -*-
 
@@ -119,5 +57,4 @@
     ],
     test_suite='tests',
     tests_require=test_requirements
-)
->>>>>>> ebe6c7f9
+)