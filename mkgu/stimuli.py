--- conflicted
+++ resolved
@@ -1,76 +1,3 @@
-<<<<<<< HEAD
-from __future__ import absolute_import, division, print_function, unicode_literals
-
-import pandas as pd
-import peewee
-
-from mkgu.lookup import pwdb
-
-
-class StimulusSet(pd.DataFrame):
-    _internal_names = pd.DataFrame._internal_names + ["image_paths", "get_image"]
-    _internal_names_set = set(_internal_names)
-
-    def get_image(self, image_id):
-        return self.image_paths[image_id]
-
-
-class ImageModel(peewee.Model):
-    hash_id = peewee.CharField()
-    object_name = peewee.CharField()
-    category_name = peewee.CharField()
-    background_id = peewee.CharField()
-    image_file_name = peewee.CharField()
-    variation = peewee.IntegerField()
-    ty = peewee.FloatField()
-    tz = peewee.FloatField()
-    rxy = peewee.FloatField()
-    rxz = peewee.FloatField()
-    ryz = peewee.FloatField()
-    rxy_semantic = peewee.FloatField()
-    rxz_semantic = peewee.FloatField()
-    ryz_semantic = peewee.FloatField()
-    size = peewee.FloatField()
-    s = peewee.FloatField()
-
-    class Meta:
-        database = pwdb
-
-
-class StimulusSetModel(peewee.Model):
-    name = peewee.CharField()
-
-    class Meta:
-        database = pwdb
-
-
-class ImageStoreModel(peewee.Model):
-    store_type = peewee.CharField()
-    location = peewee.CharField()
-    location_type = peewee.CharField()
-
-    class Meta:
-        database = pwdb
-
-
-class StimulusSetImageMap(peewee.Model):
-    stimulus_set = peewee.ForeignKeyField(StimulusSetModel, backref="stimulus_set_image_maps")
-    image = peewee.ForeignKeyField(ImageModel, backref="stimulus_set_image_maps")
-
-    class Meta:
-        database = pwdb
-
-
-class ImageStoreMap(peewee.Model):
-    image_store = peewee.ForeignKeyField(ImageStoreModel, backref="image_image_store_maps")
-    image = peewee.ForeignKeyField(ImageModel, backref="image_image_store_maps")
-    path = peewee.CharField()
-
-    class Meta:
-        database = pwdb
-
-
-=======
 from __future__ import absolute_import, division, print_function, unicode_literals
 
 import pandas as pd
@@ -143,4 +70,3 @@
     class Meta:
         database = pwdb
 
->>>>>>> dceeb2d6
