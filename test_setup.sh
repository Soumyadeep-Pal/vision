--- conflicted
+++ resolved
@@ -46,14 +46,11 @@
     resnet-50-pytorch-8deg-Geirhos2021_sketch.nc \
     resnet-50-pytorch-8deg-Geirhos2021_stylized.nc \
     resnet-50-pytorch-8deg-Geirhos2021_uniform-noise.nc \
-<<<<<<< HEAD
     alexnet-Zhu2019-response_match.nc \
     alexnet-Zhu2019-accuracy.nc \
     resnet-18-Zhu2019-response_match.nc \
     resnet-18-Zhu2019-accuracy.nc
-=======
     alexnet-islam2021-classifier.5.nc
->>>>>>> 87a72f71
 do
   aws --no-sign-request s3 cp s3://brain-score-tests/tests/test_benchmarks/${f} ${SCRIPT_DIR}/tests/test_benchmarks/
 done
