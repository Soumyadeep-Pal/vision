--- conflicted
+++ resolved
@@ -46,17 +46,13 @@
     resnet-50-pytorch-8deg-Geirhos2021_sketch.nc \
     resnet-50-pytorch-8deg-Geirhos2021_stylized.nc \
     resnet-50-pytorch-8deg-Geirhos2021_uniform-noise.nc \
-<<<<<<< HEAD
     resnet-50-pytorch-Baker2022-accuracy_delta_frankenstein.nc \
     resnet-50-pytorch-Baker2022-accuracy_delta_fragmented.nc \
     resnet-50-pytorch-Baker2022-inverted_accuracy_delta.nc \
     resnet50-SIN-Baker2022-accuracy_delta_frankenstein.nc \
     resnet50-SIN-Baker2022-accuracy_delta_fragmented.nc \
-    resnet50-SIN-Baker2022-inverted_accuracy_delta.nc
-
-=======
+    resnet50-SIN-Baker2022-inverted_accuracy_delta.nc \
     alexnet-islam2021-classifier.5.nc
->>>>>>> c0949341
 do
   aws --no-sign-request s3 cp s3://brain-score-tests/tests/test_benchmarks/${f} ${SCRIPT_DIR}/tests/test_benchmarks/
 done
